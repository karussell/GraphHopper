--- conflicted
+++ resolved
@@ -6,11 +6,7 @@
     <groupId>com.graphhopper</groupId>
     <artifactId>graphhopper</artifactId>
     <name>GraphHopper</name>
-<<<<<<< HEAD
-    <version>0.5.0-RC1</version>
-=======
-    <version>0.6-SNAPSHOT</version>
->>>>>>> d3fdc549
+    <version>0.5.0</version>
     <packaging>jar</packaging> 
     <description>
         GraphHopper is a fast and memory efficient Java road routing engine 
@@ -19,11 +15,7 @@
     <parent>
         <groupId>com.graphhopper</groupId>
         <artifactId>graphhopper-parent</artifactId>    	
-<<<<<<< HEAD
-        <version>0.5.0-RC1</version>
-=======
-        <version>0.6-SNAPSHOT</version>
->>>>>>> d3fdc549
+        <version>0.5.0</version>
     </parent>
         
     <properties>  
