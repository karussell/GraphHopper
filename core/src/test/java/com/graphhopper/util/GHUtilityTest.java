/*
 *  Licensed to GraphHopper and Peter Karich under one or more contributor
 *  license agreements. See the NOTICE file distributed with this work for 
 *  additional information regarding copyright ownership.
 * 
 *  GraphHopper licenses this file to you under the Apache License, 
 *  Version 2.0 (the "License"); you may not use this file except in 
 *  compliance with the License. You may obtain a copy of the License at
 * 
 *       http://www.apache.org/licenses/LICENSE-2.0
 * 
 *  Unless required by applicable law or agreed to in writing, software
 *  distributed under the License is distributed on an "AS IS" BASIS,
 *  WITHOUT WARRANTIES OR CONDITIONS OF ANY KIND, either express or implied.
 *  See the License for the specific language governing permissions and
 *  limitations under the License.
 */
package com.graphhopper.util;

import com.graphhopper.routing.util.EncodingManager;
import com.graphhopper.storage.GraphBuilder;
import com.graphhopper.storage.Graph;
import com.graphhopper.storage.LevelGraph;
import static org.junit.Assert.*;
import org.junit.Test;

/**
 *
 * @author Peter Karich
 */
public class GHUtilityTest
{
    private final EncodingManager encodingManager = new EncodingManager("CAR");

    Graph createGraph()
    {
        return new GraphBuilder(encodingManager).create();
    }

    Graph initUnsorted( Graph g )
    {
        g.setNode(0, 0, 1);
        g.setNode(1, 2.5, 4.5);
        g.setNode(2, 4.5, 4.5);
        g.setNode(3, 3, 0.5);
        g.setNode(4, 2.8, 2.8);
        g.setNode(5, 4.2, 1.6);
        g.setNode(6, 2.3, 2.2);
        g.setNode(7, 5, 1.5);
        g.setNode(8, 4.6, 4);
        g.edge(8, 2, 0.5, true);
        g.edge(7, 3, 2.1, false);
        g.edge(1, 0, 3.9, true);
        g.edge(7, 5, 0.7, true);
        g.edge(1, 2, 1.9, true);
        g.edge(8, 1, 2.05, true);
        return g;
    }

    @Test
    public void testSort()
    {
        Graph g = initUnsorted(createGraph());
        Graph newG = GHUtility.sortDFS(g, createGraph());
        assertEquals(g.getNodes(), newG.getNodes());
        assertEquals(0, newG.getLatitude(0), 1e-4); // 0
        assertEquals(2.5, newG.getLatitude(1), 1e-4); // 1
        assertEquals(4.6, newG.getLatitude(2), 1e-4); // 8
        assertEquals(4.5, newG.getLatitude(3), 1e-4); // 2                
        assertEquals(3.0, newG.getLatitude(4), 1e-4); // 3
        assertEquals(5.0, newG.getLatitude(5), 1e-4); // 7
        assertEquals(4.2, newG.getLatitude(6), 1e-4); // 5
    }

    @Test
    public void testSort2()
    {
        Graph g = initUnsorted(createGraph());
        Graph newG = GHUtility.sortDFS(g, createGraph());
        // TODO does not handle subnetworks
        // assertEquals(g.nodes(), newG.nodes());
        assertEquals(0, newG.getLatitude(0), 1e-4); // 0
        assertEquals(2.5, newG.getLatitude(1), 1e-4); // 1
        assertEquals(4.6, newG.getLatitude(2), 1e-4); // 8
        assertEquals(4.5, newG.getLatitude(3), 1e-4); // 2        
    }

    @Test
    public void testSortDirected()
    {
        Graph g = createGraph();
        g.setNode(0, 0, 1);
        g.setNode(1, 2.5, 2);
        g.setNode(2, 3.5, 3);
        g.edge(0, 1, 1.1, false);
        g.edge(2, 1, 1.1, false);
        GHUtility.sortDFS(g, createGraph());
    }

    @Test
    public void testCopy()
    {
        Graph g = initUnsorted(createGraph());
        EdgeIteratorState eb = g.edge(6, 5, 11, true);
        eb.setWayGeometry(Helper.createPointList(12, 10, -1, 3));
        LevelGraph lg = new GraphBuilder(encodingManager).levelGraphCreate();
        GHUtility.copyTo(g, lg);
<<<<<<< HEAD
        eb = lg.getEdgeProps(eb.getEdge(), 6);
        assertEquals(Helper.createPointList(-1, 3, 12, 10), eb.fetchWayGeometry(0));
=======
        eb = GHUtility.getEdge(lg, 5, 6);
        assertEquals(Helper.createPointList(-1, 3, 12, 10), eb.getWayGeometry());
>>>>>>> 9a42711d
        assertEquals(0, lg.getLevel(0));
        assertEquals(0, lg.getLevel(1));
        assertEquals(0, lg.getLatitude(0), 1e-6);
        assertEquals(1, lg.getLongitude(0), 1e-6);
        assertEquals(2.5, lg.getLatitude(1), 1e-6);
        assertEquals(4.5, lg.getLongitude(1), 1e-6);
        assertEquals(9, lg.getNodes());
        EdgeIterator iter = lg.createEdgeExplorer().setBaseNode(8);
        iter.next();
        assertEquals(0.5, iter.getDistance(), 1e-6);
        assertEquals("11", BitUtil.BIG.toLastBitString(iter.getFlags(), 2));        
        iter.next();
        assertEquals(2.05, iter.getDistance(), 1e-6);
        assertEquals("11", BitUtil.BIG.toLastBitString(iter.getFlags(), 2));        

        iter = lg.createEdgeExplorer().setBaseNode(7);
        iter.next();
        assertEquals(.7, iter.getDistance(), 1e-6);
        
        iter.next();
        assertEquals(2.1, iter.getDistance(), 1e-6);
        assertEquals("01", BitUtil.BIG.toLastBitString(iter.getFlags(), 2));
        assertFalse(iter.next());
    }
}<|MERGE_RESOLUTION|>--- conflicted
+++ resolved
@@ -105,13 +105,10 @@
         eb.setWayGeometry(Helper.createPointList(12, 10, -1, 3));
         LevelGraph lg = new GraphBuilder(encodingManager).levelGraphCreate();
         GHUtility.copyTo(g, lg);
-<<<<<<< HEAD
-        eb = lg.getEdgeProps(eb.getEdge(), 6);
+        
+        eb = GHUtility.getEdge(lg, 5, 6);
         assertEquals(Helper.createPointList(-1, 3, 12, 10), eb.fetchWayGeometry(0));
-=======
-        eb = GHUtility.getEdge(lg, 5, 6);
-        assertEquals(Helper.createPointList(-1, 3, 12, 10), eb.getWayGeometry());
->>>>>>> 9a42711d
+
         assertEquals(0, lg.getLevel(0));
         assertEquals(0, lg.getLevel(1));
         assertEquals(0, lg.getLatitude(0), 1e-6);
