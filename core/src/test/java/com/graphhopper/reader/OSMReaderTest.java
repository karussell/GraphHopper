/*
 *  Licensed to GraphHopper and Peter Karich under one or more contributor
 *  license agreements. See the NOTICE file distributed with this work for 
 *  additional information regarding copyright ownership.
 * 
 *  GraphHopper licenses this file to you under the Apache License, 
 *  Version 2.0 (the "License"); you may not use this file except in 
 *  compliance with the License. You may obtain a copy of the License at
 * 
 *       http://www.apache.org/licenses/LICENSE-2.0
 * 
 *  Unless required by applicable law or agreed to in writing, software
 *  distributed under the License is distributed on an "AS IS" BASIS,
 *  WITHOUT WARRANTIES OR CONDITIONS OF ANY KIND, either express or implied.
 *  See the License for the specific language governing permissions and
 *  limitations under the License.
 */
package com.graphhopper.reader;

import com.graphhopper.GraphHopper;
import com.graphhopper.routing.util.*;
import com.graphhopper.routing.util.EncodingManager;
import com.graphhopper.storage.*;
import com.graphhopper.util.EdgeExplorer;
import com.graphhopper.util.EdgeIterator;
import com.graphhopper.util.GHUtility;
import com.graphhopper.util.Helper;
import java.io.File;
import java.io.IOException;
import java.io.InputStream;
import java.net.URISyntaxException;
import org.junit.After;
import static org.junit.Assert.*;
import org.junit.Before;
import org.junit.Test;

/**
 * Tests the OSMReader with the normal helper initialized.
 * <p/>
 * @author Peter Karich
 */
public class OSMReaderTest
{
    private String file1 = "test-osm.xml";
    private String file2 = "test-osm2.xml";
    private String file3 = "test-osm3.xml";
    private String file4 = "test-osm4.xml";
    private String fileNegIds = "test-osm-negative-ids.xml";
    private String fileBarriers = "test-barriers.xml";
    private String dir = "./target/tmp/test-db";
    private CarFlagEncoder carEncoder;
    private FootFlagEncoder footEncoder;
    private EdgeExplorer carOutExplorer;
    private EdgeExplorer carAllExplorer;

    @Before
    public void setUp()
    {
        new File(dir).mkdirs();
    }

    @After
    public void tearDown()
    {
        Helper.removeDir(new File(dir));
    }

    GraphStorage buildGraph( String directory, EncodingManager encodingManager )
    {
        return new GraphStorage(new RAMDirectory(directory, false), encodingManager);
    }

    class GraphHopperTest extends GraphHopper
    {
        String testFile;

        public GraphHopperTest( String file )
        {
            this.testFile = file;
            setGraphHopperLocation(dir);
            setEncodingManager(new EncodingManager("CAR,FOOT"));
            disableCHShortcuts();

            carEncoder = (CarFlagEncoder) getEncodingManager().getEncoder("CAR");
            footEncoder = (FootFlagEncoder) getEncodingManager().getEncoder("FOOT");
        }

        OSMReader createReader( GraphStorage tmpGraph )
        {
            return new OSMReader(tmpGraph, 1000);
        }

        @Override
        protected OSMReader importOSM( String ignore ) throws IOException
        {
            GraphStorage tmpGraph = buildGraph(dir, getEncodingManager());
            setGraph(tmpGraph);
            OSMReader osmReader = createReader(tmpGraph);
            osmReader.setEncodingManager(getEncodingManager());
            try
            {
                osmReader.doOSM2Graph(new File(getClass().getResource(testFile).toURI()));
            } catch (URISyntaxException e)
            {
                throw new RuntimeException(e);
            }
            carOutExplorer = getGraph().createEdgeExplorer(new DefaultEdgeFilter(carEncoder, false, true));
            carAllExplorer = getGraph().createEdgeExplorer(new DefaultEdgeFilter(carEncoder, true, true));
            return osmReader;
        }
    }

    InputStream getResource( String file )
    {
        return getClass().getResourceAsStream(file);
    }

    @Test
    public void testMain()
    {
        GraphHopper hopper = new GraphHopperTest(file1).importOrLoad();
        Graph graph = hopper.getGraph();
        assertEquals(4, graph.getNodes());
        int n20 = AbstractGraphTester.getIdOf(graph, 52);
        int n10 = AbstractGraphTester.getIdOf(graph, 51.2492152);
        int n30 = AbstractGraphTester.getIdOf(graph, 51.2);
        int n50 = AbstractGraphTester.getIdOf(graph, 49);
        assertEquals(GHUtility.asSet(n20), GHUtility.getNeighbors(carOutExplorer.setBaseNode(n10)));
        assertEquals(3, GHUtility.count(carOutExplorer.setBaseNode(n20)));
        assertEquals(GHUtility.asSet(n20), GHUtility.getNeighbors(carOutExplorer.setBaseNode(n30)));

        EdgeIterator iter = carOutExplorer.setBaseNode(n20);
        assertTrue(iter.next());        
        assertEquals("street 123, B 122", iter.getName());
        assertEquals(n50, iter.getAdjNode());
        AbstractGraphTester.assertPList(Helper.createPointList(51.25, 9.43), iter.getWayGeometry());        
        CarFlagEncoder flags = carEncoder;
        assertTrue(flags.isForward(iter.getFlags()));
        assertTrue(flags.isBackward(iter.getFlags()));
        
        assertTrue(iter.next());
        assertEquals("route 666", iter.getName());
        assertEquals(n30, iter.getAdjNode());
        assertEquals(93147, iter.getDistance(), 1);
        
        assertTrue(iter.next());
<<<<<<< HEAD

        assertEquals("street 123, B 122", iter.getName());
        assertEquals(n50, iter.getAdjNode());
        AbstractGraphTester.assertPList(Helper.createPointList(51.25, 9.43), iter.fetchWayGeometry(0));
=======
        assertEquals("route 666", iter.getName());
        assertEquals(n10, iter.getAdjNode());
        assertEquals(88643, iter.getDistance(), 1);
        
>>>>>>> 9a42711d
        assertTrue(flags.isForward(iter.getFlags()));
        assertTrue(flags.isBackward(iter.getFlags()));
        assertFalse(iter.next());

        // get third added location id=30
        iter = carOutExplorer.setBaseNode(n30);
        assertTrue(iter.next());
        assertEquals("route 666", iter.getName());
        assertEquals(n20, iter.getAdjNode());
        assertEquals(93146.888, iter.getDistance(), 1);

        assertEquals(9.4, graph.getLongitude(hopper.getLocationIndex().findID(51.2, 9.4)), 1e-3);
        assertEquals(10, graph.getLongitude(hopper.getLocationIndex().findID(49, 10)), 1e-3);
        assertEquals(51.249, graph.getLatitude(hopper.getLocationIndex().findID(51.2492152, 9.4317166)), 1e-3);

        // node 40 is on the way between 30 and 50 => 9.0
        assertEquals(9, graph.getLongitude(hopper.getLocationIndex().findID(51.25, 9.43)), 1e-3);
    }

    @Test
    public void testSort()
    {
        GraphHopper hopper = new GraphHopperTest(file1).setSortGraph(true).importOrLoad();
        Graph graph = hopper.getGraph();
        assertEquals(10, graph.getLongitude(hopper.getLocationIndex().findID(49, 10)), 1e-3);
        assertEquals(51.249, graph.getLatitude(hopper.getLocationIndex().findID(51.2492152, 9.4317166)), 1e-3);
    }

    @Test
    public void testWithBounds()
    {
        GraphHopper hopper = new GraphHopperTest(file1)
        {
            @Override
            OSMReader createReader( GraphStorage tmpGraph )
            {
                return new OSMReader(tmpGraph, 1000)
                {
                    @Override
                    public boolean isInBounds( OSMNode node )
                    {
                        return node.getLat() > 49 && node.getLon() > 8;
                    }
                };
            }
        };

        hopper.importOrLoad();

        Graph graph = hopper.getGraph();
        assertEquals(4, graph.getNodes());
        int n10 = AbstractGraphTester.getIdOf(graph, 51.2492152);
        int n20 = AbstractGraphTester.getIdOf(graph, 52);
        int n30 = AbstractGraphTester.getIdOf(graph, 51.2);
        int n40 = AbstractGraphTester.getIdOf(graph, 51.25);

        assertEquals(GHUtility.asSet(n20), GHUtility.getNeighbors(carOutExplorer.setBaseNode(n10)));
        assertEquals(3, GHUtility.count(carOutExplorer.setBaseNode(n20)));
        assertEquals(GHUtility.asSet(n20), GHUtility.getNeighbors(carOutExplorer.setBaseNode(n30)));

        EdgeIterator iter = carOutExplorer.setBaseNode(n20);
        assertTrue(iter.next());
        assertEquals(n40, iter.getAdjNode());
        AbstractGraphTester.assertPList(Helper.createPointList(), iter.getWayGeometry());        
        assertTrue(iter.next());
        assertEquals(n30, iter.getAdjNode());
        assertEquals(93146.888, iter.getDistance(), 1);
        assertTrue(iter.next());
<<<<<<< HEAD
        assertEquals(n40, iter.getAdjNode());
        AbstractGraphTester.assertPList(Helper.createPointList(), iter.fetchWayGeometry(0));
=======
        assertEquals(n10, iter.getAdjNode());
        assertEquals(88643, iter.getDistance(), 1);
>>>>>>> 9a42711d

        // get third added location => 2
        iter = carOutExplorer.setBaseNode(n30);
        assertTrue(iter.next());
        assertEquals(n20, iter.getAdjNode());
        assertEquals(93146.888, iter.getDistance(), 1);
        assertFalse(iter.next());
    }

    @Test
    public void testOneWay()
    {
        GraphHopper hopper = new GraphHopperTest(file2).importOrLoad();
        Graph graph = hopper.getGraph();

        int n20 = AbstractGraphTester.getIdOf(graph, 52.0);
        int n22 = AbstractGraphTester.getIdOf(graph, 52.133);
        int n23 = AbstractGraphTester.getIdOf(graph, 52.144);
        int n10 = AbstractGraphTester.getIdOf(graph, 51.2492152);
        int n30 = AbstractGraphTester.getIdOf(graph, 51.2);

        assertEquals(1, GHUtility.count(carOutExplorer.setBaseNode(n10)));
        assertEquals(2, GHUtility.count(carOutExplorer.setBaseNode(n20)));
        assertEquals(0, GHUtility.count(carOutExplorer.setBaseNode(n30)));

        EdgeIterator iter = carOutExplorer.setBaseNode(n20);
        assertTrue(iter.next());
        assertTrue(iter.next());
        assertEquals(n30, iter.getAdjNode());

        CarFlagEncoder encoder = carEncoder;
        iter = carAllExplorer.setBaseNode(n20);
        assertTrue(iter.next());
        assertEquals(n23, iter.getAdjNode());
        assertTrue(encoder.isForward(iter.getFlags()));
        assertFalse(encoder.isBackward(iter.getFlags()));               

        assertTrue(iter.next());
        assertEquals(n22, iter.getAdjNode());
        assertFalse(encoder.isForward(iter.getFlags()));
        assertTrue(encoder.isBackward(iter.getFlags()));

        assertTrue(iter.next());
        assertFalse(encoder.isForward(iter.getFlags()));
        assertTrue(encoder.isBackward(iter.getFlags()));

        assertTrue(iter.next());
        assertEquals(n30, iter.getAdjNode());
        assertTrue(encoder.isForward(iter.getFlags()));
        assertFalse(encoder.isBackward(iter.getFlags()));

        assertTrue(iter.next());
        assertEquals(n10, iter.getAdjNode());        
        assertFalse(encoder.isForward(iter.getFlags()));
        assertTrue(encoder.isBackward(iter.getFlags()));
    }

    @Test
    public void testFerry()
    {
        GraphHopper hopper = new GraphHopperTest(file2)
        {
            @Override
            public void cleanUp()
            {
            }
        }.importOrLoad();
        Graph graph = hopper.getGraph();

        int n40 = AbstractGraphTester.getIdOf(graph, 54.0);
        int n50 = AbstractGraphTester.getIdOf(graph, 55.0);
        assertEquals(GHUtility.asSet(n40), GHUtility.getNeighbors(carAllExplorer.setBaseNode(n50)));

        // no duration is given => slow speed only!
        int n80 = AbstractGraphTester.getIdOf(graph, 54.1);
        EdgeIterator iter = carOutExplorer.setBaseNode(n80);
        iter.next();
        assertEquals(10, carEncoder.getSpeed(iter.getFlags()));

        // more precise speed calculation! ~150km (from 54.0,10.1 to 55.0,10.1) in duration=70 minutes -> wow ;)
        // => 130km/h => / 1.4 => 92km/h        
        iter = carOutExplorer.setBaseNode(n40);
        iter.next();
        assertEquals(100, carEncoder.getSpeed(iter.getFlags()));
    }

    @Test
    public void testMaxSpeed()
    {
        GraphHopper hopper = new GraphHopperTest(file2)
        {
            @Override
            public void cleanUp()
            {
            }
        }.importOrLoad();
        Graph graph = hopper.getGraph();

        int n60 = AbstractGraphTester.getIdOf(graph, 56.0);
        EdgeIterator iter = carOutExplorer.setBaseNode(n60);
        iter.next();
        assertEquals(35, carEncoder.getSpeed(iter.getFlags()));
    }

    @Test
    public void testWayReferencesNotExistingAdjNode()
    {
        GraphHopper hopper = new GraphHopperTest(file4).
                importOrLoad();
        Graph graph = hopper.getGraph();

        assertEquals(2, graph.getNodes());
        int n10 = AbstractGraphTester.getIdOf(graph, 51.2492152);
        int n30 = AbstractGraphTester.getIdOf(graph, 51.2);

        assertEquals(GHUtility.asSet(n30), GHUtility.getNeighbors(carOutExplorer.setBaseNode(n10)));
    }

    @Test
    public void testFoot()
    {
        GraphHopper hopper = new GraphHopperTest(file3).
                importOrLoad();
        Graph graph = hopper.getGraph();

        int n10 = AbstractGraphTester.getIdOf(graph, 11.1);
        int n20 = AbstractGraphTester.getIdOf(graph, 12);
        int n30 = AbstractGraphTester.getIdOf(graph, 11.2);
        int n40 = AbstractGraphTester.getIdOf(graph, 11.3);
        int n50 = AbstractGraphTester.getIdOf(graph, 10);

        assertEquals(GHUtility.asSet(n20, n40), GHUtility.getNeighbors(carAllExplorer.setBaseNode(n10)));
        assertEquals(GHUtility.asSet(), GHUtility.getNeighbors(carOutExplorer.setBaseNode(n30)));
        assertEquals(GHUtility.asSet(n10, n30, n40), GHUtility.getNeighbors(carAllExplorer.setBaseNode(n20)));
        assertEquals(GHUtility.asSet(n30, n40), GHUtility.getNeighbors(carOutExplorer.setBaseNode(n20)));

        EdgeExplorer footOutExplorer = graph.createEdgeExplorer(new DefaultEdgeFilter(footEncoder, false, true));
        assertEquals(GHUtility.asSet(n20, n50), GHUtility.getNeighbors(footOutExplorer.setBaseNode(n10)));
        assertEquals(GHUtility.asSet(n20, n50), GHUtility.getNeighbors(footOutExplorer.setBaseNode(n30)));
        assertEquals(GHUtility.asSet(n10, n30), GHUtility.getNeighbors(footOutExplorer.setBaseNode(n20)));
    }

    @Test
    public void testNegativeIds()
    {
        GraphHopper hopper = new GraphHopperTest(fileNegIds).importOrLoad();
        Graph graph = hopper.getGraph();
        assertEquals(4, graph.getNodes());
        int n20 = AbstractGraphTester.getIdOf(graph, 52);
        int n10 = AbstractGraphTester.getIdOf(graph, 51.2492152);
        int n30 = AbstractGraphTester.getIdOf(graph, 51.2);
        assertEquals(GHUtility.asSet(n20), GHUtility.getNeighbors(carOutExplorer.setBaseNode(n10)));
        assertEquals(3, GHUtility.count(carOutExplorer.setBaseNode(n20)));
        assertEquals(GHUtility.asSet(n20), GHUtility.getNeighbors(carOutExplorer.setBaseNode(n30)));

        EdgeIterator iter = carOutExplorer.setBaseNode(n20);
        assertTrue(iter.next());
        
        assertTrue(iter.next());
        assertEquals(n30, iter.getAdjNode());
        assertEquals(93147, iter.getDistance(), 1);
        
        assertTrue(iter.next());
        assertEquals(n10, iter.getAdjNode());
        assertEquals(88643, iter.getDistance(), 1);        
    }

    @Test
    public void testBarriers()
    {
        GraphHopper hopper = new GraphHopperTest(fileBarriers).importOrLoad();
        Graph graph = hopper.getGraph();
        assertEquals(8, graph.getNodes());

        int n10 = AbstractGraphTester.getIdOf(graph, 51);
        int n20 = AbstractGraphTester.getIdOf(graph, 52);
        int n30 = AbstractGraphTester.getIdOf(graph, 53);
        int n50 = AbstractGraphTester.getIdOf(graph, 55);

        // separate id
        int new20 = 4;
        assertNotEquals(n20, new20);
        assertEquals(graph.getLatitude(n20), graph.getLatitude(new20), 1e-5);
        assertEquals(graph.getLongitude(n20), graph.getLongitude(new20), 1e-5);

        assertEquals(n20, hopper.getLocationIndex().findID(52, 9.4));

        assertEquals(GHUtility.asSet(n20, n30), GHUtility.getNeighbors(carOutExplorer.setBaseNode(n10)));
        assertEquals(GHUtility.asSet(new20, n10, n50), GHUtility.getNeighbors(carOutExplorer.setBaseNode(n30)));

        EdgeIterator iter = carOutExplorer.setBaseNode(n20);
        assertTrue(iter.next());
        assertEquals(n10, iter.getAdjNode());
        assertFalse(iter.next());

        iter = carOutExplorer.setBaseNode(new20);
        assertTrue(iter.next());
        assertEquals(n30, iter.getAdjNode());
        assertFalse(iter.next());
    }

    @Test
    public void testBarriersOnTowerNodes()
    {
        GraphHopper hopper = new GraphHopperTest(fileBarriers).importOrLoad();
        Graph graph = hopper.getGraph();
        assertEquals(8, graph.getNodes());

        int n60 = AbstractGraphTester.getIdOf(graph, 56);

        int newId = 5;
        assertEquals(GHUtility.asSet(newId), GHUtility.getNeighbors(carOutExplorer.setBaseNode(n60)));

        EdgeIterator iter = carOutExplorer.setBaseNode(n60);
        assertTrue(iter.next());
        assertEquals(newId, iter.getAdjNode());
        assertFalse(iter.next());

        iter = carOutExplorer.setBaseNode(newId);
        assertTrue(iter.next());
        assertEquals(n60, iter.getAdjNode());
        assertFalse(iter.next());
    }

    @Test
    public void testFixWayName()
    {
        assertEquals("B8, B12", OSMReader.fixWayName("B8;B12"));
        assertEquals("B8, B12", OSMReader.fixWayName("B8; B12"));
    }
}<|MERGE_RESOLUTION|>--- conflicted
+++ resolved
@@ -41,13 +41,13 @@
  */
 public class OSMReaderTest
 {
-    private String file1 = "test-osm.xml";
-    private String file2 = "test-osm2.xml";
-    private String file3 = "test-osm3.xml";
-    private String file4 = "test-osm4.xml";
-    private String fileNegIds = "test-osm-negative-ids.xml";
-    private String fileBarriers = "test-barriers.xml";
-    private String dir = "./target/tmp/test-db";
+    private final String file1 = "test-osm.xml";
+    private final String file2 = "test-osm2.xml";
+    private final String file3 = "test-osm3.xml";
+    private final String file4 = "test-osm4.xml";
+    private final String fileNegIds = "test-osm-negative-ids.xml";
+    private final String fileBarriers = "test-barriers.xml";
+    private final String dir = "./target/tmp/test-db";
     private CarFlagEncoder carEncoder;
     private FootFlagEncoder footEncoder;
     private EdgeExplorer carOutExplorer;
@@ -133,7 +133,7 @@
         assertTrue(iter.next());        
         assertEquals("street 123, B 122", iter.getName());
         assertEquals(n50, iter.getAdjNode());
-        AbstractGraphTester.assertPList(Helper.createPointList(51.25, 9.43), iter.getWayGeometry());        
+        AbstractGraphTester.assertPList(Helper.createPointList(51.25, 9.43), iter.fetchWayGeometry(0));        
         CarFlagEncoder flags = carEncoder;
         assertTrue(flags.isForward(iter.getFlags()));
         assertTrue(flags.isBackward(iter.getFlags()));
@@ -144,17 +144,10 @@
         assertEquals(93147, iter.getDistance(), 1);
         
         assertTrue(iter.next());
-<<<<<<< HEAD
-
-        assertEquals("street 123, B 122", iter.getName());
-        assertEquals(n50, iter.getAdjNode());
-        AbstractGraphTester.assertPList(Helper.createPointList(51.25, 9.43), iter.fetchWayGeometry(0));
-=======
         assertEquals("route 666", iter.getName());
-        assertEquals(n10, iter.getAdjNode());
+        assertEquals(n10, iter.getAdjNode());        
         assertEquals(88643, iter.getDistance(), 1);
         
->>>>>>> 9a42711d
         assertTrue(flags.isForward(iter.getFlags()));
         assertTrue(flags.isBackward(iter.getFlags()));
         assertFalse(iter.next());
@@ -218,18 +211,14 @@
         EdgeIterator iter = carOutExplorer.setBaseNode(n20);
         assertTrue(iter.next());
         assertEquals(n40, iter.getAdjNode());
-        AbstractGraphTester.assertPList(Helper.createPointList(), iter.getWayGeometry());        
+        AbstractGraphTester.assertPList(Helper.createPointList(), iter.fetchWayGeometry(0));        
         assertTrue(iter.next());
         assertEquals(n30, iter.getAdjNode());
         assertEquals(93146.888, iter.getDistance(), 1);
         assertTrue(iter.next());
-<<<<<<< HEAD
-        assertEquals(n40, iter.getAdjNode());
         AbstractGraphTester.assertPList(Helper.createPointList(), iter.fetchWayGeometry(0));
-=======
         assertEquals(n10, iter.getAdjNode());
         assertEquals(88643, iter.getDistance(), 1);
->>>>>>> 9a42711d
 
         // get third added location => 2
         iter = carOutExplorer.setBaseNode(n30);
