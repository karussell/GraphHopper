--- conflicted
+++ resolved
@@ -48,16 +48,12 @@
     }
 
     @Override
-    public double calcWeight( EdgeIteratorState edgeState, boolean reverse, int prevOrNextEdgeId)
+    public double calcWeight( EdgeIteratorState edgeState, boolean reverse, int prevOrNextEdgeId )
     {
         double speed = reverse ? encoder.getReverseSpeed(edgeState.getFlags()) : encoder.getSpeed(edgeState.getFlags());
         if (speed == 0)
             return Double.POSITIVE_INFINITY;
-<<<<<<< HEAD
-        return edgeState.getDistance() / speed;
-=======
-        return edge.getDistance() / (speed * SPEED_CONV);
->>>>>>> 6fc549b9
+        return edgeState.getDistance() / (speed * SPEED_CONV);
     }
 
     @Override
